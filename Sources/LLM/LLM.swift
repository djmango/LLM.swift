import Foundation
import llama

public typealias Token = llama_token
public typealias Model = OpaquePointer
public typealias Chat = (role: Role, content: String)

@globalActor public actor InferenceActor {
    static public let shared = InferenceActor()
}

open class LLM: ObservableObject {
    public var model: Model
    public var history: [Chat]
    public var preProcess: (_ input: String, _ history: [Chat]) -> String = { input, _ in input }
    public var postProcess: (_ output: String) -> Void = { print($0) }
    public var update: (_ outputDelta: String?) -> Void = { _ in }
    public var template: Template? = nil {
        didSet {
            guard let template else {
                preProcess = { input, _ in input }
                stopSequence = nil
                stopSequenceLength = 0
                return
            }
            preProcess = template.preProcess
            if let stopSequence = template.stopSequence?.utf8CString {
                self.stopSequence = stopSequence
                stopSequenceLength = stopSequence.count - 1
            } else {
                stopSequence = nil
                stopSequenceLength = 0
            }
        }
    }

    public var topK: Int32
    public var topP: Float
    public var temp: Float
    public var historyLimit: Int
    public var path: [CChar]

    @Published public private(set) var output = ""
    @MainActor public func setOutput(to newOutput: consuming String) {
        output = newOutput
    }

    private var context: Context!
    private var batch: llama_batch!
    private let maxTokenCount: Int
    private let totalTokenCount: Int
    private let newlineToken: Token
    private var stopSequence: ContiguousArray<CChar>?
    private var stopSequenceLength: Int
    private var params: llama_context_params

    public init(
        from path: String,
        stopSequence: String? = nil,
        history: [Chat] = [],
        seed: UInt32 = .random(in: .min ... .max),
        topK: Int32 = 40,
        topP: Float = 0.95,
        temp: Float = 0.8,
        historyLimit: Int = 8,
        maxTokenCount: Int32 = 2048
    ) {
        self.path = path.cString(using: .utf8)!
        var modelParams = llama_model_default_params()
        #if targetEnvironment(simulator)
            modelParams.n_gpu_layers = 0
        #endif
        let model = llama_load_model_from_file(self.path, modelParams)!
        params = llama_context_default_params()
        let processorCount = UInt32(ProcessInfo().processorCount)
        self.maxTokenCount = Int(min(maxTokenCount, llama_n_ctx_train(model)))
        params.seed = seed
        params.n_ctx = UInt32(maxTokenCount) + (maxTokenCount % 2 == 1 ? 1 : 2)
        params.n_batch = params.n_ctx
        params.n_threads = processorCount
        params.n_threads_batch = processorCount
        self.topK = topK
        self.topP = topP
        self.temp = temp
        self.historyLimit = historyLimit
        self.model = model
        self.history = history
        totalTokenCount = Int(llama_n_vocab(model))
        newlineToken = llama_token_nl(model)
        self.stopSequence = stopSequence?.utf8CString
        stopSequenceLength = (self.stopSequence?.count ?? 1) - 1
        batch = llama_batch_init(Int32(self.maxTokenCount), 0, 1)
    }

    deinit {
        llama_free_model(model)
    }

    public convenience init(
        from url: URL,
        stopSequence: String? = nil,
        history: [Chat] = [],
        seed: UInt32 = .random(in: .min ... .max),
        topK: Int32 = 40,
        topP: Float = 0.95,
        temp: Float = 0.8,
        historyLimit: Int = 8,
        maxTokenCount: Int32 = 2048
    ) {
        self.init(
            from: url.path,
            stopSequence: stopSequence,
            history: history,
            seed: seed,
            topK: topK,
            topP: topP,
            temp: temp,
            historyLimit: historyLimit,
            maxTokenCount: maxTokenCount
        )
    }

    public convenience init(
        from url: URL,
        template: Template,
        history: [Chat] = [],
        seed: UInt32 = .random(in: .min ... .max),
        topK: Int32 = 40,
        topP: Float = 0.95,
        temp: Float = 0.8,
        historyLimit: Int = 8,
        maxTokenCount: Int32 = 2048
    ) {
        self.init(
            from: url.path,
            history: history,
            seed: seed,
            topK: topK,
            topP: topP,
            temp: temp,
            historyLimit: historyLimit,
            maxTokenCount: maxTokenCount
        )
        self.template = template
    }
<<<<<<< HEAD

=======
    
    private var shouldContinuePredicting = false
    public func stop() {
        shouldContinuePredicting = false
    }
    
>>>>>>> ebed4d1a
    @InferenceActor
    private func predictNextToken() async -> Token {
        guard shouldContinuePredicting else { return llama_token_eos(model) }
        let logits = llama_get_logits_ith(context.pointer, batch.n_tokens - 1)!
        var candidates: [llama_token_data] = (0 ..< totalTokenCount).map { token in
            llama_token_data(id: Int32(token), logit: logits[token], p: 0.0)
        }
        var token: llama_token!
        candidates.withUnsafeMutableBufferPointer { pointer in
            var candidates = llama_token_data_array(
                data: pointer.baseAddress,
                size: totalTokenCount,
                sorted: false
            )
            llama_sample_top_k(context.pointer, &candidates, topK, 1)
            llama_sample_top_p(context.pointer, &candidates, topP, 1)
            llama_sample_temp(context.pointer, &candidates, temp)
            token = llama_sample_token(context.pointer, &candidates)
        }
        batch.clear()
        batch.add(token, currentCount, [0], true)
        context.decode(batch)
        return token
    }

    private var currentCount: Int32!
    private var decoded = ""

    private func prepare(from input: consuming String, to _: borrowing AsyncStream<String>.Continuation) -> Bool {
        context = .init(model, params)
        var tokens = encode(input)
        var initialCount = tokens.count
        currentCount = Int32(initialCount)
        if maxTokenCount <= currentCount {
            if history.isEmpty {
                isFull = true
                output.yield("Input is too long.")
                return false
            } else {
                history.removeFirst(min(2, history.count))
                tokens = encode(preProcess(self.input, history))
                initialCount = tokens.count
                currentCount = Int32(initialCount)
            }
        }
        for (i, token) in tokens.enumerated() {
            batch.n_tokens = Int32(i)
            batch.add(token, batch.n_tokens, [0], i == initialCount - 1)
        }
        context.decode(batch)
        shouldContinuePredicting = true
        return true
    }

    @InferenceActor
    private func finishResponse(from response: inout [String], to output: borrowing AsyncStream<String>.Continuation) async {
        multibyteCharacter.removeAll()
        var input = ""
        if !history.isEmpty {
            history.removeFirst(min(2, history.count))
            input = preProcess(self.input, history)
        } else {
            response.scoup(response.count / 3)
            input = preProcess(self.input, history)
            input += response.joined()
        }
        let rest = getResponse(from: input)
        for await restDelta in rest {
            output.yield(restDelta)
        }
    }

    private func process(_ token: Token, to output: borrowing AsyncStream<String>.Continuation) -> Bool {
        enum saved {
            static var endIndex = 0
            static var letters: [CChar] = []
        }
        guard token != llama_token_eos(model) else { return false }
        var word = decode(token)
        guard let stopSequence else { output.yield(word); return true }
        var found = saved.endIndex > 0
        var letters: [CChar] = []
        for letter in word.utf8CString {
            guard letter != 0 else { break }
            if letter == stopSequence[saved.endIndex] {
                saved.endIndex += 1
                found = true
                saved.letters.append(letter)
                guard saved.endIndex == stopSequenceLength else { continue }
                saved.endIndex = 0
                saved.letters.removeAll()
                return false
            } else if found {
                saved.endIndex = 0
                if !saved.letters.isEmpty {
                    word = String(cString: saved.letters + [0]) + word
                    saved.letters.removeAll()
                }
                output.yield(word)
                return true
            }
            letters.append(letter)
        }
        if !letters.isEmpty { output.yield(found ? String(cString: letters + [0]) : word) }
        return true
    }

    private func getResponse(from input: borrowing String) -> AsyncStream<String> {
        .init { output in Task {
            defer { context = nil }
            guard prepare(from: input, to: output) else { return output.finish() }
            var response: [String] = []
            while currentCount < maxTokenCount {
                let token = await predictNextToken()
                if !process(token, to: output) { return output.finish() }
                currentCount += 1
            }
            await finishResponse(from: &response, to: output)
            return output.finish()
        } }
    }

    private var input: String = ""
    private var isAvailable = true

    @InferenceActor
    public func getCompletion(from input: borrowing String) async -> String {
        guard isAvailable else { fatalError("LLM is being used") }
        isAvailable = false
        let response = getResponse(from: input)
        var output = ""
        for await responseDelta in response {
            output += responseDelta
        }
        isAvailable = true
        return output
    }
    
    @InferenceActor
    public func respond(to input: String, with makeOutputFrom: @escaping (AsyncStream<String>) async -> String) async {
        guard isAvailable else { return }
        isAvailable = false
        self.input = input
        let processedInput = preProcess(input, history)
        let response = getResponse(from: processedInput)
        let output = await makeOutputFrom(response)
        history += [(.user, input), (.bot, output)]
        let historyCount = history.count
        if historyLimit < historyCount {
            history.removeFirst(min(2, historyCount))
        }
        postProcess(output)
        isAvailable = true
    }

    open func respond(to input: String) async {
        await respond(to: input) { [self] response in
            await setOutput(to: "")
            for await responseDelta in response {
                update(responseDelta)
                await setOutput(to: output + responseDelta)
            }
            update(nil)
            let trimmedOutput = output.trimmingCharacters(in: .whitespacesAndNewlines)
            await setOutput(to: trimmedOutput.isEmpty ? "..." : trimmedOutput)
            return output
        }
    }

    private var multibyteCharacter: [CUnsignedChar] = []
    public func decode(_ token: Token) -> String {
        model.decode(token, with: &multibyteCharacter)
    }

    @inlinable
    public func encode(_ text: borrowing String) -> [Token] {
        model.encode(text)
    }
}

public extension Model {
    func shouldAddBOS() -> Bool {
        let addBOS = llama_add_bos_token(self)
        guard addBOS != -1 else {
            return llama_vocab_type(self) == LLAMA_VOCAB_TYPE_SPM
        }
        return addBOS != 0
    }

    func decodeOnly(_ token: Token) -> String {
        var nothing: [CUnsignedChar] = []
        return decode(token, with: &nothing)
    }

    func decode(_ token: Token, with multibyteCharacter: inout [CUnsignedChar]) -> String {
        var bufferLength = 16
        var buffer: [CChar] = .init(repeating: 0, count: bufferLength)
        let actualLength = Int(llama_token_to_piece(self, token, &buffer, Int32(bufferLength)))
        guard actualLength != 0 else { return "" }
        if actualLength < 0 {
            bufferLength = -actualLength
            buffer = .init(repeating: 0, count: bufferLength)
            llama_token_to_piece(self, token, &buffer, Int32(bufferLength))
        } else {
            buffer.removeLast(bufferLength - actualLength)
        }
        if multibyteCharacter.isEmpty, let decoded = String(cString: buffer + [0], encoding: .utf8) {
            return decoded
        }
        multibyteCharacter.append(contentsOf: buffer.map { CUnsignedChar(bitPattern: $0) })
        guard let decoded = String(data: .init(multibyteCharacter), encoding: .utf8) else { return "" }
        multibyteCharacter.removeAll(keepingCapacity: true)
        return decoded
    }

    func encode(_ text: borrowing String) -> [Token] {
        let addBOS = true
        let count = Int32(text.cString(using: .utf8)!.count)
        var tokenCount = count + 1
        let cTokens = UnsafeMutablePointer<llama_token>.allocate(capacity: Int(tokenCount)); defer { cTokens.deallocate() }
        tokenCount = llama_tokenize(self, text, count, cTokens, tokenCount, addBOS, false)
        let tokens = (0 ..< Int(tokenCount)).map { cTokens[$0] }
        return tokens
    }
}

private class Context {
    let pointer: OpaquePointer
    init(_ model: Model, _ params: llama_context_params) {
        pointer = llama_new_context_with_model(model, params)
    }

    deinit {
        llama_free(pointer)
    }

    func decode(_ batch: llama_batch) {
        guard llama_decode(pointer, batch) == 0 else { fatalError("llama_decode failed") }
    }
}

extension llama_batch {
    mutating func clear() {
        n_tokens = 0
    }

    mutating func add(_ token: Token, _ position: Int32, _ ids: [Int], _ logit: Bool) {
        let i = Int(n_tokens)
        self.token[i] = token
        pos[i] = position
        n_seq_id[i] = Int32(ids.count)
        if let seq_id = seq_id[i] {
            for (j, id) in ids.enumerated() {
                seq_id[j] = Int32(id)
            }
        }
        logits[i] = logit ? 1 : 0
        n_tokens += 1
    }
}

extension [String] {
    mutating func scoup(_ count: Int) {
        guard count > 0 else { return }
        let firstIndex = count
        let lastIndex = count * 2
        removeSubrange(firstIndex ..< lastIndex)
    }
}

extension Token {
    enum Kind {
        case end
        case couldBeEnd
        case normal
    }
}

public enum Role {
    case user
    case bot
}

public struct Template {
    public typealias Attachment = (prefix: String, suffix: String)
    public let system: Attachment
    public let user: Attachment
    public let bot: Attachment
    public let systemPrompt: String?
    public let stopSequence: String?
    public let prefix: String
    public let shouldDropLast: Bool

    public init(
        prefix: String = "",
        system: Attachment? = nil,
        user: Attachment? = nil,
        bot: Attachment? = nil,
        stopSequence: String? = nil,
        systemPrompt: String?,
        shouldDropLast: Bool = false
    ) {
        self.system = system ?? ("", "")
        self.user = user ?? ("", "")
        self.bot = bot ?? ("", "")
        self.stopSequence = stopSequence
        self.systemPrompt = systemPrompt
        self.prefix = prefix
        self.shouldDropLast = shouldDropLast
    }

    public var preProcess: (_ input: String, _ history: [Chat]) -> String {
        { [self] input, history in
            var processed = prefix
            if let systemPrompt {
                processed += "\(system.prefix)\(systemPrompt)\(system.suffix)"
            }
            for chat in history {
                if chat.role == .user {
                    processed += "\(user.prefix)\(chat.content)\(user.suffix)"
                } else {
                    processed += "\(bot.prefix)\(chat.content)\(bot.suffix)"
                }
            }
            processed += "\(user.prefix)\(input)\(user.suffix)"
            if shouldDropLast {
                processed += bot.prefix.dropLast()
            } else {
                processed += bot.prefix
            }
            return processed
        }
    }

    public static func chatML(_ systemPrompt: String? = nil) -> Template {
        Template(
            system: ("<|im_start|>system\n", "<|im_end|>\n"),
            user: ("<|im_start|>user\n", "<|im_end|>\n"),
            bot: ("<|im_start|>assistant\n", "<|im_end|>\n"),
            stopSequence: "<|im_end|>",
            systemPrompt: systemPrompt
        )
    }

    public static func alpaca(_ systemPrompt: String? = nil) -> Template {
        Template(
            system: ("", "\n\n"),
            user: ("### Instruction:\n", "\n\n"),
            bot: ("### Response:\n", "\n\n"),
            stopSequence: "###",
            systemPrompt: systemPrompt
        )
    }

    public static func llama(_ systemPrompt: String? = nil) -> Template {
        Template(
            prefix: "<s>[INST] ",
            system: ("<<SYS>>\n", "\n<</SYS>>\n\n"),
            user: ("", " [/INST]"),
            bot: (" ", "</s><s>[INST] "),
            stopSequence: "</s>",
            systemPrompt: systemPrompt,
            shouldDropLast: true
        )
    }

    public static let mistral = Template(
        prefix: "<s>",
        user: ("[INST] ", " [/INST]"),
        bot: ("", "</s> "),
        stopSequence: "</s>",
        systemPrompt: nil
    )
}

extension Template: CustomStringConvertible {
    public var description: String {
        """
        Template(
            prefix: "\(prefix)",
            system: ("\(system.prefix)", "\(system.suffix)"),
            user: ("\(user.prefix)", "\(user.suffix)"),
            bot: ("\(bot.prefix)", "\(bot.suffix)"),
            stopSequence: "\(stopSequence ?? "")",
            systemPrompt: "\(systemPrompt ?? "")",
            shouldDropLast: \(shouldDropLast)
        )
        """
    }
}<|MERGE_RESOLUTION|>--- conflicted
+++ resolved
@@ -143,16 +143,12 @@
         )
         self.template = template
     }
-<<<<<<< HEAD
-
-=======
-    
+
     private var shouldContinuePredicting = false
     public func stop() {
         shouldContinuePredicting = false
     }
     
->>>>>>> ebed4d1a
     @InferenceActor
     private func predictNextToken() async -> Token {
         guard shouldContinuePredicting else { return llama_token_eos(model) }
