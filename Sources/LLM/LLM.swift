--- conflicted
+++ resolved
@@ -119,8 +119,8 @@
             historyLimit: historyLimit,
             maxTokenCount: maxTokenCount
         )
-    } 
-    
+    }
+
     public convenience init(
         from huggingFaceModel: HuggingFaceModel,
         to url: URL = .documentsDirectory,
@@ -204,14 +204,9 @@
 
     private var currentCount: Int32!
     private var decoded = ""
-<<<<<<< HEAD
-
-    private func prepare(from input: consuming String, to output: borrowing AsyncStream<String>.Continuation) -> Bool {
-=======
-    
+
     private func prepare(from input: borrowing String, to output: borrowing AsyncStream<String>.Continuation) -> Bool {
         guard !input.isEmpty else { return false }
->>>>>>> 054318cb
         context = .init(model, params)
         var tokens = encode(input)
         var initialCount = tokens.count
@@ -558,7 +553,6 @@
     )
 }
 
-<<<<<<< HEAD
 extension Template: CustomStringConvertible {
     public var description: String {
         """
@@ -572,7 +566,9 @@
             shouldDropLast: \(shouldDropLast)
         )
         """
-=======
+    }
+}
+
 public enum Quantization: String {
     case IQ2_XXS
     case IQ2_XS
@@ -598,19 +594,19 @@
     public let name: String
     public let template: Template
     public let filterRegexPattern: String
-    
+
     public init(_ name: String, template: Template, filterRegexPattern: String) {
         self.name = name
         self.template = template
         self.filterRegexPattern = filterRegexPattern
     }
-    
+
     public init(_ name: String, template: Template, with quantization: Quantization = .Q4_K_M) {
         self.name = name
         self.template = template
         self.filterRegexPattern = "(?i)\(quantization.rawValue)"
     }
-    
+
     package func getDownloadURLStrings() async throws -> [String] {
         let url = URL(string: "https://huggingface.co/\(name)/tree/main")!
         let data = try await url.getData()
@@ -629,7 +625,7 @@
         }
         return nil
     }
-    
+
     public func download(to directory: URL = .documentsDirectory, as name: String? = nil) async throws -> URL {
         var destination: URL
         if let name {
@@ -643,7 +639,7 @@
         try data.write(to: destination)
         return destination
     }
-    
+
     public static func tinyLLaMA(_ systemPrompt: String, with quantization: Quantization = .Q4_K_M) -> HuggingFaceModel {
         HuggingFaceModel("TheBloke/TinyLlama-1.1B-Chat-v1.0-GGUF", template: .chatML(systemPrompt), with: quantization)
     }
@@ -654,10 +650,12 @@
     public func appending(path: String) -> URL {
         appendingPathComponent(path)
     }
+
     @backDeployed(before: iOS 16)
     public static var documentsDirectory: URL {
-        return FileManager.default.urls(for: .documentDirectory, in: .userDomainMask)[0]
-    }
+        FileManager.default.urls(for: .documentDirectory, in: .userDomainMask)[0]
+    }
+
     fileprivate var exists: Bool { FileManager.default.fileExists(atPath: path) }
     fileprivate func getData() async throws -> Data {
         let (data, response) = try await URLSession.shared.data(from: self)
@@ -674,16 +672,17 @@
         let matches = pattern.matches(in: content, range: range)
         return matches.map { match in String(content[Range(match.range, in: content)!]) }
     }
+
     func hasMatch(in content: String) throws -> Bool {
         let pattern = try NSRegularExpression(pattern: self)
         let range = NSRange(location: 0, length: content.utf16.count)
         return pattern.firstMatch(in: content, range: range) != nil
     }
+
     func firstMatch(in content: String) throws -> String? {
         let pattern = try NSRegularExpression(pattern: self)
         let range = NSRange(location: 0, length: content.utf16.count)
         guard let match = pattern.firstMatch(in: content, range: range) else { return nil }
         return String(content[Range(match.range, in: content)!])
->>>>>>> 054318cb
     }
 }